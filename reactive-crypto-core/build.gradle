apply plugin: 'kotlin'
apply plugin: 'org.jetbrains.kotlin.jvm'

version '1.0-SNAPSHOT'

dependencies {
    compile "org.jetbrains.kotlin:kotlin-stdlib-jdk8"
    // netty
    compile group: 'io.projectreactor.netty', name: 'reactor-netty', version: '0.9.0.RELEASE'

    // spring5 WebClient
    compile 'org.springframework:spring-webflux:5.1.9.RELEASE'

    // jwt
    compile 'com.auth0:java-jwt:3.4.0'

    // jackson
<<<<<<< HEAD
    compile 'com.fasterxml.jackson.core:jackson-databind:2.9.9.1'
    compile 'com.fasterxml.jackson.module:jackson-module-kotlin:2.10.0'
=======
    compile 'com.fasterxml.jackson.core:jackson-databind:2.10.0'
    compile 'com.fasterxml.jackson.module:jackson-module-kotlin:2.9.9'
>>>>>>> 0f5f11c5
}

compileKotlin {
    kotlinOptions.jvmTarget = "1.8"
}
compileTestKotlin {
    kotlinOptions.jvmTarget = "1.8"
}<|MERGE_RESOLUTION|>--- conflicted
+++ resolved
@@ -15,13 +15,8 @@
     compile 'com.auth0:java-jwt:3.4.0'
 
     // jackson
-<<<<<<< HEAD
-    compile 'com.fasterxml.jackson.core:jackson-databind:2.9.9.1'
     compile 'com.fasterxml.jackson.module:jackson-module-kotlin:2.10.0'
-=======
     compile 'com.fasterxml.jackson.core:jackson-databind:2.10.0'
-    compile 'com.fasterxml.jackson.module:jackson-module-kotlin:2.9.9'
->>>>>>> 0f5f11c5
 }
 
 compileKotlin {
